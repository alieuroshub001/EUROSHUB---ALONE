--- conflicted
+++ resolved
@@ -34,11 +34,7 @@
 } from 'lucide-react';
 import EmojiPicker, { EmojiClickData } from 'emoji-picker-react';
 import { Card } from '../lists/ListContainer';
-<<<<<<< HEAD
 import { Task as ProjectTask, Subtask } from '../../../types/project';
-=======
-import { Task as ProjectTask } from '../../../types/project';
->>>>>>> eb73909f
 import TaskModal from './TaskModal';
 import Portal from '../../shared/Portal';
 import { cardsApi } from '../../../services/trelloBoardsApi';
@@ -2653,9 +2649,6 @@
 
       {/* Task Modal */}
       <TaskModal
-<<<<<<< HEAD
-        task={selectedTask as ProjectTask | null}
-=======
         task={selectedTask ? {
           _id: selectedTask._id,
           title: selectedTask.title,
@@ -2686,17 +2679,12 @@
           createdAt: typeof selectedTask.createdAt === 'string' ? selectedTask.createdAt : selectedTask.createdAt?.toISOString() || new Date().toISOString(),
           updatedAt: new Date().toISOString()
         } as ProjectTask : null}
->>>>>>> eb73909f
         cardId={card._id}
         isOpen={showTaskModal}
         onClose={() => {
           setShowTaskModal(false);
           setSelectedTask(null);
         }}
-<<<<<<< HEAD
-        onUpdateTask={handleUpdateTask as (taskId: string, updates: Partial<ProjectTask>) => void}
-        onDeleteTask={handleDeleteTask as (taskId: string) => void}
-=======
         onUpdateTask={async (taskId: string, updates: Partial<ProjectTask>) => {
           // eslint-disable-next-line @typescript-eslint/no-explicit-any
           await handleUpdateTask(taskId, updates as any);
@@ -2704,27 +2692,18 @@
         onDeleteTask={async (taskId: string) => {
           await handleDeleteTask(taskId);
         }}
->>>>>>> eb73909f
         onAddSubtask={handleAddSubtask}
         onUpdateSubtask={handleUpdateSubtask}
         onDeleteSubtask={handleDeleteSubtask}
         projectMembers={boardMembers.map(member => ({
           userId: {
             _id: member._id,
-<<<<<<< HEAD
-            firstName: member.firstName,
-            lastName: member.lastName,
-            avatar: member.avatar,
-            email: member.email || '',
-            role: (member.role as 'superadmin' | 'admin' | 'hr' | 'employee' | 'client') || 'employee'
-=======
             firstName: member.firstName || '',
             lastName: member.lastName || '',
             email: member.email || '',
             // eslint-disable-next-line @typescript-eslint/no-explicit-any
             role: member.role as any,
             avatar: member.avatar
->>>>>>> eb73909f
           },
           role: member.role
         }))}
